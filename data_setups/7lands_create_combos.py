import os, sys, re
import json
import numpy as np
import torch 
from torch.utils.data import Dataset, DataLoader
import polars as pl
from polars import selectors as cs
import pyarrow.feather as feather
from functools import partial
from datasets import Dataset as DSet
from datasets import DatasetDict as DDict
from datasets import concatenate_datasets

import pandas as pd

from scipy.sparse import csr_matrix, coo_matrix

from transformers import AutoTokenizer, AutoModel, AutoModelForMaskedLM, Trainer, TrainingArguments, TextDataset, RobertaForMaskedLM

from sqlalchemy import create_engine, MetaData, Table, select, func
import random

import matplotlib.pyplot as plt

from sklearn.model_selection import train_test_split
from itertools import compress, chain
from collections import defaultdict

print('Starting')

games_folder = r"C:\Users\breuh\OneDrive\proggy\python\MTG\roberta\data_setups\training_database.db"
games_folder = os.path.normpath(games_folder)

engine = create_engine("sqlite:///"+games_folder)
metadata = MetaData()
metadata.reflect(bind=engine)
gamedata_tablename_pattern = re.compile(r"([A-Z]{3})_(\D+)")
gamedata_tablenames = list(filter(gamedata_tablename_pattern.match, metadata.tables.keys()))

scryfall_table = metadata.tables['scryfall_pruned']

query = select(scryfall_table.c.name).where(scryfall_table.c.type_line.ilike('%basic land%'))
with engine.connect() as conn:
    land_names = conn.execute(query).fetchall()
land_names = [x[0] for x in land_names]
<<<<<<< HEAD
=======
print(land_names)

def save_sparse_combo_graph(MM: coo_matrix,
                            MW: coo_matrix,
                            P: coo_matrix,
                            cardnames: list[str],
                            path: str):
    """
    Save card co-occurrence and win matrices into a single torch file.

    Args:
        MM (coo_matrix): card-card co-occurrence counts (# games played together)
        MW (coo_matrix): card-card win counts (# wins together)
        P  (coo_matrix): card-card win rates (MW / MM)
        cardnames (list[str]): ordered list of card names, index-aligned
        path (str): file path to save (.pt)
    """

    data = {
        "MM": MM,             # scipy.sparse.coo_matrix
        "MW": MW,             # scipy.sparse.coo_matrix
        "P": P,               # scipy.sparse.coo_matrix
        "cardnames": cardnames,  # list of str
        "meta": {
            "MM": "Number of games card i and card j were played together",
            "MW": "Number of wins where card i and card j were played together",
            "P":  "Win rate when card i and j are played together (MW / MM)",
            "cardnames": "Index-aligned list of card names, so cardnames[i] maps to row/col index i",
            "dtype": "All matrices stored as scipy.sparse.coo_matrix",
            "note": "Diagonals represent per-card stats; off-diagonals are pairwise combos."
        }
    }

    torch.save(data, path)
    print(f"Saved combo graph to {path}")

>>>>>>> d3c21b12
def table_card_columns(table, land_names):
    # Return all card-related columns for a table, excluding:
    # - any basic lands (provided as land_names)
    # - the 'won' outcome column
    # - any stray 'index' column
    cols = [c.key for c in table.columns if c.key not in land_names and c.key not in ('won', 'index')]
    return cols

# --- 1) Build global card vocabulary across all tables ---
all_cards = set()
for tablename in gamedata_tablenames:
    table = metadata.tables[tablename]
    cols = table_card_columns(table, land_names)  # get card columns for this table
    all_cards.update(cols)                        # accumulate into union of all cards

# Sorted global list of all card names (stable order for consistent indexing)
global_all_cards = sorted(all_cards)

# Map card name → global column index
ctoi = {c:i for i,c in enumerate(global_all_cards)}
ncols = len(global_all_cards)

# --- 2) Stream tables into sparse COO representation ---
# COO components (row indices, col indices, values)
rows_idx, cols_idx, data_vals = [], [], []
# Labels and outcomes
y_parts, set_labels, format_labels = [], [], []
# Track row offset as we append games from multiple tables
row_base = 0
# How many rows to pull per fetch from SQL
CHUNK = 50_000  # tune for your available RAM

for tablename in gamedata_tablenames:
    print(tablename)
    table = metadata.tables[tablename]
    # Local card columns for this table
    cols = table_card_columns(table, land_names)
    # Map local column indices → global column indices
    itoi_local_to_global = np.array([ctoi[c] for c in cols], dtype=int)
    # Build SELECT query: all local card columns + outcome column 'won'
    query = [table.c[c] for c in cols] + [table.c.won]
    query = select(*query)

    # Stream results from DB (no full materialization in RAM)
    with engine.connect().execution_options(stream_results=True) as conn:
        result = conn.execute(query)
        while True:
            # Fetch up to CHUNK rows from DB
            chunk = result.fetchmany(CHUNK)
            if not chunk:
                break
            # Materialize chunk into list of tuples
            chunk = list(chunk)

            # Split into X (card counts per game) and Y (win labels)
            X = np.array([c[:-1] for c in chunk], dtype=int)  # all but last element
            Y = np.array([c[-1] for c in chunk], dtype=int)   # last element = 'won'

            # Collect labels
            y_parts.append(Y)

            # Find all nonzero entries in this chunk
            row_local, col_local = np.nonzero(X)
            if len(row_local):
                # Append row indices adjusted by row_base (global offset)
                rows_idx.append(row_base + row_local)
                # Map local column indices → global column indices
                cols_idx.append(itoi_local_to_global[col_local])
                # All nonzeros have value 1 (binarized presence)
                data_vals.append(np.ones_like(col_local, dtype=int))
                
            # Increment row offset by number of games in this chunk
            row_base += X.shape[0]

# --- 3) Concatenate all collected COO components ---
rows_idx = np.concatenate(rows_idx)
cols_idx = np.concatenate(cols_idx)
data_vals = np.concatenate(data_vals)

# Concatenate outcome labels
y = np.concatenate(y_parts)
y = y.astype(int)

M = coo_matrix((data_vals, (rows_idx, cols_idx)),
<<<<<<< HEAD
               shape=(row_base, ncols), dtype=int).tocsr()
=======
               shape=(row_base, ncols), dtype=int).tocsr()

MM = (M.T@M).tocoo()
MW = M.T@(M.multiply(y.reshape(-1, 1))).tocoo()
MM_reciprocal = MM.copy()
MM_reciprocal.data = np.divide(
    1, MM_reciprocal.data,
    out=np.zeros_like(MM_reciprocal.data, dtype=float),
    where=MM_reciprocal.data != 0
)
P = MM_reciprocal.multiply(MW).tocoo()

save_sparse_combo_graph(MM, MW, P, global_all_cards, "combo_matrices.pt")
>>>>>>> d3c21b12
<|MERGE_RESOLUTION|>--- conflicted
+++ resolved
@@ -43,8 +43,6 @@
 with engine.connect() as conn:
     land_names = conn.execute(query).fetchall()
 land_names = [x[0] for x in land_names]
-<<<<<<< HEAD
-=======
 print(land_names)
 
 def save_sparse_combo_graph(MM: coo_matrix,
@@ -81,7 +79,6 @@
     torch.save(data, path)
     print(f"Saved combo graph to {path}")
 
->>>>>>> d3c21b12
 def table_card_columns(table, land_names):
     # Return all card-related columns for a table, excluding:
     # - any basic lands (provided as land_names)
@@ -166,9 +163,6 @@
 y = y.astype(int)
 
 M = coo_matrix((data_vals, (rows_idx, cols_idx)),
-<<<<<<< HEAD
-               shape=(row_base, ncols), dtype=int).tocsr()
-=======
                shape=(row_base, ncols), dtype=int).tocsr()
 
 MM = (M.T@M).tocoo()
@@ -181,5 +175,4 @@
 )
 P = MM_reciprocal.multiply(MW).tocoo()
 
-save_sparse_combo_graph(MM, MW, P, global_all_cards, "combo_matrices.pt")
->>>>>>> d3c21b12
+save_sparse_combo_graph(MM, MW, P, global_all_cards, "combo_matrices.pt")